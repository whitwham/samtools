--- conflicted
+++ resolved
@@ -191,27 +191,24 @@
             case 'f': g.fai = fai_load(optarg);
                 if (g.fai == 0) fprintf(stderr, "[%s] fail to load the fasta index.\n", __func__);
                 break;
-            default: if (parse_sam_global_opt(c, optarg, lopts, &ga) == 0) break;
-            case '?': usage=1;
+            default:  if (parse_sam_global_opt(c, optarg, lopts, &ga) == 0) break;
+                      /* else fall-through */
+            case '?': usage=1; break;
         }
     }
     if (usage || argc == optind) {
         fprintf(stderr, "Usage: samtools targetcut [-Q minQ] [-i inPen] [-0 em0] [-1 em1] [-2 em2] [-f ref] [--reference ref.fa] <in.bam>\n");
+        sam_global_opt_help(stderr, "-.--.");
         return 1;
     }
     l = max_l = 0; cns = 0;
-<<<<<<< HEAD
-    g.fp = strcmp(argv[optind], "-")? bam_open(argv[optind], "r") : bam_dopen(fileno(stdin), "r");
-    g.h = bam_header_read(g.fp);
+    g.fp = sam_open_format(argv[optind], "r", &ga.in);
+    g.h = sam_hdr_read(g.fp);
     if (g.h == NULL) {
         fprintf(stderr, "Couldn't read header for '%s'\n", argv[optind]);
-        bam_close(g.fp);
+        sam_close(g.fp);
         return 1;
     }
-=======
-    g.fp = sam_open_format(argv[optind], "r", &ga.in);
-    g.h = sam_hdr_read(g.fp);
->>>>>>> 71e1a62d
     g.em = errmod_init(1. - ERR_DEP);
     plp = bam_plp_init(read_aln, &g);
     while ((p = bam_plp_auto(plp, &tid, &pos, &n)) != 0) {
