--- conflicted
+++ resolved
@@ -136,13 +136,7 @@
     samFile *fp;
     hts_itr_t *iter;
     bam_hdr_t *h;
-<<<<<<< HEAD
     mplp_ref_t *ref;
-=======
-    int ref_id;
-    int ref_len;
-    char *ref;
->>>>>>> 56a4e745
     const mplp_conf_t *conf;
 } mplp_aux_t;
 
@@ -245,22 +239,19 @@
             for (i = 0; i < b->core.l_qseq; ++i)
                 qual[i] = qual[i] > 31? qual[i] - 31 : 0;
         }
-<<<<<<< HEAD
-
-        if (ma->conf->fai && b->core.tid >= 0)
+
+        if (ma->conf->fai && b->core.tid >= 0) {
             has_ref = mplp_get_ref(ma, b->core.tid, &ref, &ref_len);
-        else
+            if (has_ref && ref_len <= b->core.pos) { // exclude reads outside of the reference sequence
+                fprintf(stderr,"[%s] Skipping because %d is outside of %d [ref:%d]\n",
+                        __func__, b->core.pos, ref_len, b->core.tid);
+                skip = 1;
+                continue;
+            }
+        } else {
             has_ref = 0;
-
-        //has_ref = (ma->ref->ref && ma->ref->ref_id == b->core.tid)? 1 : 0;
-=======
-        has_ref = (ma->ref && ma->ref_id == b->core.tid)? 1 : 0;
-        if (has_ref && (ma->ref_len <= b->core.pos)) { // exclude reads outside of the reference sequence
-            fprintf(stderr,"[%s] Skipping because %d is outside of %d [ref:%d]\n",__func__,b->core.pos,ma->ref_len,ma->ref_id);
-            skip = 1;
-            continue;
-        }
->>>>>>> 56a4e745
+        }
+
         skip = 0;
         if (has_ref && (ma->conf->flag&MPLP_REALN)) bam_prob_realn_core(b, ref, (ma->conf->flag & MPLP_REDO_BAQ)? 7 : 3);
         if (has_ref && ma->conf->capQ_thres > 10) {
@@ -525,21 +516,7 @@
         }
     }
 
-<<<<<<< HEAD
     // init pileup
-=======
-    if (tid0 >= 0 && conf->fai) { // region is set
-        ref = faidx_fetch_seq(conf->fai, h->target_name[tid0], 0, 0x7fffffff, &ref_len);
-        ref_tid = tid0;
-        for (i = 0; i < n; ++i) {
-            data[i]->ref = ref;
-            data[i]->ref_id = tid0;
-            data[i]->ref_len = ref_len;
-        }
-    } else ref_tid = -1, ref = 0;
-
-    // begin pileup
->>>>>>> 56a4e745
     iter = bam_mplp_init(n, mplp_func, (void**)data);
     if ( conf->flag & MPLP_SMART_OVERLAPS ) bam_mplp_init_overlaps(iter);
     max_depth = conf->max_depth;
@@ -557,21 +534,8 @@
     while ( (ret=bam_mplp_auto(iter, &tid, &pos, n_plp, plp)) > 0) {
         if (conf->reg && (pos < beg0 || pos >= end0)) continue; // out of the region requested
         if (conf->bed && tid >= 0 && !bed_overlap(conf->bed, h->target_name[tid], pos, pos+1)) continue;
-<<<<<<< HEAD
         mplp_get_ref(data[0], tid, &ref, &ref_len);
         //printf("tid=%d len=%d ref=%p/%s\n", tid, ref_len, ref, ref);
-=======
-        if (tid != ref_tid) {
-            free(ref); ref = 0;
-            if (conf->fai) ref = faidx_fetch_seq(conf->fai, h->target_name[tid], 0, 0x7fffffff, &ref_len);
-            for (i = 0; i < n; ++i) {
-                data[i]->ref = ref;
-                data[i]->ref_id = tid;
-                data[i]->ref_len = ref_len;
-            }
-            ref_tid = tid;
-        }
->>>>>>> 56a4e745
         if (conf->flag & MPLP_BCF) {
             int total_depth, _ref0, ref16;
             for (i = total_depth = 0; i < n; ++i) total_depth += n_plp[i];
